--- conflicted
+++ resolved
@@ -1,9 +1,5 @@
-<<<<<<< HEAD
 [![Build Status](https://travis-ci.org/mitre/FMACM.svg?branch=master)](https://travis-ci.org/mitre/FMACM)
 [![codecov](https://codecov.io/gh/mitre/fmacm/branch/master/graph/badge.svg)](https://codecov.io/gh/mitre/fmacm)
-=======
-[![Build Status](https://travis-ci.org/sbowman-mitre/FMACM.svg?branch=master)](https://travis-ci.org/sbowman-mitre/FMACM)
->>>>>>> ddd1ea36
 
 # NOTICE
 This is the copyright work of The MITRE Corporation, and was produced
@@ -17,11 +13,7 @@
 contact The MITRE Corporation, Contracts Office, 7515 Colshire Drive,
 McLean, VA  22102-7539, (703) 983-6000. 
 
-<<<<<<< HEAD
-Copyright 2019 The MITRE Corporation. All Rights Reserved.
-=======
-Copyright 2018 The MITRE Corporation. All Rights Reserved.
->>>>>>> ddd1ea36
+Copyright 2020 The MITRE Corporation. All Rights Reserved.
 Approved for Public Release; Distribution Unlimited. 15-1482
 
 This project contains content developed by The MITRE Corporation. If this code is used in a deployment or embedded within another project, it is requested that you send an email to opensource@mitre.org in order to let us know where this software is being used. 
@@ -32,11 +24,7 @@
 # Documentation
 Documentation is provided via two publications:
 - Model [technical documentation](https://www.mitre.org/publications/technical-papers/derivation-of-a-point-mass-aircraft-model-used-for-fast-time) in form of a paper available from MITRE
-<<<<<<< HEAD
-- Official [RTCA SC-186](http://www.rtca.org/content.asp?pl=108&sl=33&contentid=88) documentation. In particular see DO-328A and DO-361. Please contact RTCA for more information.
-=======
-- Official [RTCA SC-186](http://www.rtca.org/content.asp?pl=108&sl=33&contentid=88) documentation.
->>>>>>> ddd1ea36
+- Official [RTCA SC-186](http://www.rtca.org/content.asp?pl=108&sl=33&contentid=88) documentation. In particular see DO-328B and DO-361A. Please contact RTCA for more information.
 
 # Licensing questions
 Any questions related to MITRE Open Source technologies may be emailed to opensource@mitre.org
@@ -44,16 +32,11 @@
 # Developer Notice
 
 ### EUROCONTROL BADA Development Necessary
-<<<<<<< HEAD
 This code uses [EUROCONTROL's BADA](https://eurocontrol.int/services/bada) for aircraft performance data that drive the aircraft dynamics modeling. However, BADA functionality and code cannot be provided due to licensing restrictions imposed by EUROCONTROL. Therefore, stub classes exist in this code repository that represent MITRE's suggested implementation in order to use this software. See /include/aaesim/Bada.h and BadaWithCalc.h. Please complete an implementation of these classes before using the code.
-=======
-This code uses [EUROCONTROL's BADA](https://eurocontrol.int/services/bada) for aircraft performance data that drive the aircraft dynamics modeling. However, BADA functionality and code cannot be provided due to licensing restrictions imposed by EUROCONTROL. Therefore, stub classes exist in this code repository that represent MITRE's suggested implementation in order to use this software. See /CoreII/bada.cpp and /CoreII/BadaWithCalc.cpp. Please complete the implementation in these classes before using the code.
->>>>>>> ddd1ea36
 
 ### Log4Cplus Dependency
 Log4Cplus is a logging application used by this code base. It needs to be installed prior to building this code. You can download it from [their GitHub repo](https://github.com/log4cplus/log4cplus).
 
-<<<<<<< HEAD
 ### Continuous Integration & Testing
 To view a successful build and any public-facing tests, please also refer to the [Travis-CI job](https://travis-ci.org/mitre/FMACM) that is always building and testing this repo's master branch.
 
@@ -61,12 +44,6 @@
 No attempt has been made to ensure that this code will compile on all operating systems. This code compiles successfully on Linux machines, specifically [CentOs](https://www.centos.org/) 7 using gcc 4.8.5. For all other computing environments, YMMV. 
 
 The [CMake](https://cmake.org/) utility is used to compile this code. If not already installed on the target environment, it is easily installed via `apt`. Please use version 3.0+. From the root directory, execute:
-=======
-### Compile
-No attempt has been made to ensure that this code will compile on all operating systems. This code compiles successfully on Linux machines, specifically [CentOs](https://www.centos.org/) 7 using gcc 4.8.5. For all other computing environments, YMMV.
-
-The [CMake](https://cmake.org/) utility is used to compile this code. If not already installed on the target environment, it is easily installed via apt. Please use version 3.0+. From the root directory, execute:
->>>>>>> ddd1ea36
 
 ```
 >> mkdir build
@@ -75,7 +52,6 @@
 >> make
 ```
 
-<<<<<<< HEAD
 The resulting executable will be found in /bin and is named `FMACM`.
 
 ### Run Unit Tests
@@ -86,22 +62,6 @@
 >> cd build
 >> make run
 ```
-
-### Run
-A configuration file must be provided as the only command-line argument to the FMACM program. The file must be formatted as plain text and contain paths to each scenario that is to be run. The contents of the configuration file must look like this:
-
-> 1 # number of scenarios to run
-> 
-> path/to/scenario.txt # path to each scenario file, one per line, as many as the number above indicates
-
-Users may list as many scenario files as desired. The scenario file provides detailed instructions about the scenario that FMACM is to run. An example configuration and scenario file is provided in <root>/Run_Files/.
-
-The executable is then executed in this manner:
-> ./bin/FMACM configuration.txt 
-
-Output is found in the run-time directory.
-=======
-The resulting executable will be found in /bin and is named FMACM.
 
 ### Run
 A configuration file must be provided as the only command-line argument to the FMACM program. The file must be formatted as plain text and contain paths to each scenario that is to be run. The contents of the configuration file must look like this:
@@ -140,5 +100,4 @@
 ```
 ../.python/convert_pre_april_2020_hfp_files.py path/to/input.csv output_filename
 
-```
->>>>>>> ddd1ea36
+```