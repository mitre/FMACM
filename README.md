--- conflicted
+++ resolved
@@ -1,71 +1,3 @@
-<<<<<<< HEAD
-# NOTICE
-This is the copyright work of The MITRE Corporation, and was produced
-for the U. S. Government under Contract Number DTFAWA-10-C-00080, and
-is subject to Federal Aviation Administration Acquisition Management
-System Clause 3.5-13, Rights In Data-General, Alt. III and Alt. IV
-(Oct. 1996).  No other use other than that granted to the U. S.
-Government, or to those acting on behalf of the U. S. Government,
-under that Clause is authorized without the express written
-permission of The MITRE Corporation. For further information, please
-contact The MITRE Corporation, Contracts Office, 7515 Colshire Drive,
-McLean, VA  22102-7539, (703) 983-6000. 
-
-Copyright 2015 The MITRE Corporation. All Rights Reserved.
-Approved for Public Release; Distribution Unlimited. 15-1482
-
-This project contains content developed by The MITRE Corporation. If this code is used in a deployment or embedded within another project, it is requested that you send an email to opensource@mitre.org in order to let us know where this software is being used. 
-
-# Licensing
-[Apache 2.0](https://github.com/mitre/FMACM/blob/master/LICENSE)
-
-# Documentation
-Documentation is provided via two publications:
-- Model [technical documentation](https://www.mitre.org/publications/technical-papers/derivation-of-a-point-mass-aircraft-model-used-for-fast-time) in form of a paper available from MITRE
-- Official [RTCA SC-186](http://www.rtca.org/content.asp?pl=108&sl=33&contentid=88) documentation.
-
-# Licensing questions
-Any questions related to MITRE Open Source technologies may be emailed to opensource@mitre.org
-
-# Developer Notice
-
-## EUROCONTROL BADA Development Necessary
-This code uses [EUROCONTROL's BADA](https://eurocontrol.int/services/bada) for aircraft performance data that drive the aircraft dynamics modeling. However, BADA functionality and code cannot be provided due to licensing restrictions imposed by EUROCONTROL. Therefore, stub classes exist in this code repository that represent MITRE's suggested implementation in order to use this software. See /CoreII/bada.cpp and /CoreII/BadaWithCalc.cpp. Please complete the implementation in these classes before using the code.
-
-## Log4Cplus Dependency
-Log4Cplus is a logging application used by this code base. It needs to be installed prior to building this code. You can download it from [their GitHub repo](https://github.com/log4cplus/log4cplus). This code must link against version 1.1 or later.
-
-## Compile
-This code compiles successfully on Linux machines, specifically [CentOs](https://www.centos.org/) 7 using gcc 4.8.5. Travis-ci is also used to ensure builds are successful and it builds using [Ubuntu Trusty](https://travis-ci.org/sbowman-mitre/FMACM). For all other computing environments, YMMV.
-
-The [CMake](https://cmake.org/) utility is used to compile this code. If not already installed on the target environment, it is easily installed via apt. Please use version 3.0+. 
-
-### Build Steps
-From the root directory, execute:
-
-```
->> mkdir build
->> cd build
->> cmake ..
->> make
-```
-
-The resulting executable will be found in /bin and is named **FMACM**.
-
-# Run
-A configuration file must be provided as the only command-line argument to the FMACM program. The file must be formatted as plain text and contain paths to each scenario that is to be run. The contents of the configuration file must look like this:
-
-> 1 # number of scenarios to run
-> 
-> path/to/scenario.txt # path to each scenario file, one per line, as many as the number above indicates
-
-Users may list as many scenario files as desired. The scenario file provides detailed instructions about the scenario that FMACM is to run. An example configuration and scenario file is provided in <root>/Run_Files/.
-
-The executable is then executed in this manner:
-> ./bin/FMACM configuration.txt 
-
-Output is found in the run-time directory.
-=======
 [![Build Status](https://travis-ci.org/sbowman-mitre/FMACM.svg?branch=master)](https://travis-ci.org/sbowman-mitre/FMACM)
 
 #NOTICE#
@@ -80,7 +12,7 @@
 contact The MITRE Corporation, Contracts Office, 7515 Colshire Drive,
 McLean, VA  22102-7539, (703) 983-6000. 
 
-Copyright 2015 The MITRE Corporation. All Rights Reserved.
+Copyright 2018 The MITRE Corporation. All Rights Reserved.
 Approved for Public Release; Distribution Unlimited. 15-1482
 
 This project contains content developed by The MITRE Corporation. If this code is used in a deployment or embedded within another project, it is requested that you send an email to opensource@mitre.org in order to let us know where this software is being used. 
@@ -130,5 +62,4 @@
 The executable is then executed in this manner:
 > ./bin/FMACM configuration.txt 
 
-Output is found in the run-time directory.
->>>>>>> 2f275392
+Output is found in the run-time directory.